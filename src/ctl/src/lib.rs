--- conflicted
+++ resolved
@@ -262,15 +262,13 @@
         #[clap(long)]
         tombstone_reclaim_ratio: Option<u32>,
         #[clap(long)]
-<<<<<<< HEAD
+        compression_level: Option<u32>,
+        #[clap(long)]
+        compression_algorithm: Option<String>,
+        #[clap(long)]
+        max_l0_compact_level: Option<u32>,
+        #[clap(long)]
         partition_vnode_count: Option<u32>,
-=======
-        compression_level: Option<u32>,
-        #[clap(long)]
-        compression_algorithm: Option<String>,
-        #[clap(long)]
-        max_l0_compact_level: Option<u32>,
->>>>>>> 5a56574c
     },
     /// Split given compaction group into two. Moves the given tables to the new group.
     SplitCompactionGroup {
@@ -665,13 +663,10 @@
             level0_overlapping_sub_level_compact_level_count,
             enable_emergency_picker,
             tombstone_reclaim_ratio,
-<<<<<<< HEAD
-            partition_vnode_count,
-=======
             compression_level,
             compression_algorithm,
             max_l0_compact_level,
->>>>>>> 5a56574c
+            partition_vnode_count,
         }) => {
             cmd_impl::hummock::update_compaction_config(
                 context,
@@ -692,9 +687,6 @@
                     level0_overlapping_sub_level_compact_level_count,
                     enable_emergency_picker,
                     tombstone_reclaim_ratio,
-<<<<<<< HEAD
-                    partition_vnode_count,
-=======
                     if let Some(level) = compression_level {
                         assert!(compression_algorithm.is_some());
                         Some(CompressionAlgorithm {
@@ -705,7 +697,7 @@
                         None
                     },
                     max_l0_compact_level,
->>>>>>> 5a56574c
+                    partition_vnode_count,
                 ),
             )
             .await?
