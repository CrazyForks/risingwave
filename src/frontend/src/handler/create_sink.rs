// Copyright 2025 RisingWave Labs
//
// Licensed under the Apache License, Version 2.0 (the "License");
// you may not use this file except in compliance with the License.
// You may obtain a copy of the License at
//
//     http://www.apache.org/licenses/LICENSE-2.0
//
// Unless required by applicable law or agreed to in writing, software
// distributed under the License is distributed on an "AS IS" BASIS,
// WITHOUT WARRANTIES OR CONDITIONS OF ANY KIND, either express or implied.
// See the License for the specific language governing permissions and
// limitations under the License.

use std::collections::{BTreeMap, BTreeSet, HashMap, HashSet};
use std::sync::{Arc, LazyLock};

use either::Either;
use itertools::Itertools;
use maplit::{convert_args, hashmap, hashset};
use pgwire::pg_response::{PgResponse, StatementType};
use risingwave_common::bail;
use risingwave_common::catalog::{
    ColumnCatalog, ConnectionId, DatabaseId, ObjectId, Schema, SchemaId, UserId,
};
use risingwave_common::secret::LocalSecretManager;
use risingwave_common::types::DataType;
use risingwave_connector::sink::catalog::{SinkCatalog, SinkFormatDesc};
use risingwave_connector::sink::iceberg::{IcebergConfig, ICEBERG_SINK};
use risingwave_connector::sink::kafka::KAFKA_SINK;
use risingwave_connector::sink::{
    CONNECTOR_TYPE_KEY, SINK_TYPE_OPTION, SINK_USER_FORCE_APPEND_ONLY_OPTION, SINK_WITHOUT_BACKFILL,
};
use risingwave_connector::WithPropertiesExt;
use risingwave_pb::catalog::connection_params::PbConnectionType;
use risingwave_pb::catalog::{PbSink, PbSource, Table};
use risingwave_pb::ddl_service::{replace_job_plan, ReplaceJobPlan, TableJobType};
use risingwave_pb::stream_plan::stream_node::{NodeBody, PbNodeBody};
use risingwave_pb::stream_plan::{MergeNode, StreamFragmentGraph, StreamNode};
use risingwave_pb::telemetry::TelemetryDatabaseObject;
use risingwave_sqlparser::ast::{
    CreateSink, CreateSinkStatement, EmitMode, Encode, ExplainOptions, Format, FormatEncodeOptions,
    Query, Statement,
};

use super::create_mv::get_column_names;
use super::create_source::UPSTREAM_SOURCE_KEY;
use super::util::gen_query_from_table_name;
use super::RwPgResponse;
use crate::binder::Binder;
use crate::catalog::SinkId;
use crate::error::{ErrorCode, Result, RwError};
use crate::expr::{rewrite_now_to_proctime, ExprImpl, InputRef};
use crate::handler::alter_table_column::fetch_table_catalog_for_alter;
use crate::handler::create_mv::parse_column_names;
use crate::handler::create_table::{generate_stream_graph_for_replace_table, ColumnIdGenerator};
use crate::handler::privilege::resolve_query_privileges;
use crate::handler::util::{check_connector_match_connection_type, ensure_connection_type_allowed};
use crate::handler::HandlerArgs;
use crate::optimizer::plan_node::{generic, LogicalSource, PartitionComputeInfo, StreamProject};
use crate::optimizer::{OptimizerContext, PlanRef, RelationCollectorVisitor};
use crate::scheduler::streaming_manager::CreatingStreamingJobInfo;
use crate::session::SessionImpl;
use crate::stream_fragmenter::build_graph;
use crate::utils::{resolve_connection_ref_and_secret_ref, resolve_privatelink_in_with_option};
use crate::{Explain, Planner, TableCatalog, WithOptions, WithOptionsSecResolved};

static ALLOWED_CONNECTION_CONNECTOR: LazyLock<HashSet<PbConnectionType>> = LazyLock::new(|| {
    hashset! {
        PbConnectionType::Unspecified,
        PbConnectionType::Kafka,
        PbConnectionType::Iceberg,
    }
});

static ALLOWED_CONNECTION_SCHEMA_REGISTRY: LazyLock<HashSet<PbConnectionType>> =
    LazyLock::new(|| {
        hashset! {
            PbConnectionType::Unspecified,
            PbConnectionType::SchemaRegistry,
        }
    });

// used to store result of `gen_sink_plan`
pub struct SinkPlanContext {
    pub query: Box<Query>,
    pub sink_plan: PlanRef,
    pub sink_catalog: SinkCatalog,
    pub target_table_catalog: Option<Arc<TableCatalog>>,
    pub dependencies: HashSet<ObjectId>,
}

pub async fn gen_sink_plan(
    handler_args: HandlerArgs,
    stmt: CreateSinkStatement,
    explain_options: Option<ExplainOptions>,
) -> Result<SinkPlanContext> {
    let session = handler_args.session.clone();
    let session = session.as_ref();
    let user_specified_columns = !stmt.columns.is_empty();
    let db_name = &session.database();
    let (sink_schema_name, sink_table_name) =
        Binder::resolve_schema_qualified_name(db_name, stmt.sink_name.clone())?;

    let mut with_options = handler_args.with_options.clone();

    resolve_privatelink_in_with_option(&mut with_options)?;
    let (mut resolved_with_options, connection_type, connector_conn_ref) =
        resolve_connection_ref_and_secret_ref(
            with_options,
            session,
            TelemetryDatabaseObject::Sink,
        )?;
    ensure_connection_type_allowed(connection_type, &ALLOWED_CONNECTION_CONNECTOR)?;

    // if not using connection, we don't need to check connector match connection type
    if !matches!(connection_type, PbConnectionType::Unspecified) {
        let connector = resolved_with_options.get_connector().unwrap();
        check_connector_match_connection_type(connector.as_str(), &connection_type)?;
    }

    let partition_info = get_partition_compute_info(&resolved_with_options).await?;

    let context = if let Some(explain_options) = explain_options {
        OptimizerContext::new(handler_args.clone(), explain_options)
    } else {
        OptimizerContext::from_handler_args(handler_args.clone())
    };

    // Used for debezium's table name
    let sink_from_table_name;
    // `true` means that sink statement has the form: `CREATE SINK s1 FROM ...`
    // `false` means that sink statement has the form: `CREATE SINK s1 AS <query>`
    let direct_sink;
    let query = match stmt.sink_from {
        CreateSink::From(from_name) => {
            sink_from_table_name = from_name.0.last().unwrap().real_value();
            direct_sink = true;
            Box::new(gen_query_from_table_name(from_name))
        }
        CreateSink::AsQuery(query) => {
            sink_from_table_name = sink_table_name.clone();
            direct_sink = false;
            query
        }
    };

    let sink_into_table_name = stmt.into_table_name.as_ref().map(|name| name.real_value());

    let (sink_database_id, sink_schema_id) =
        session.get_database_and_schema_id_for_create(sink_schema_name.clone())?;

    let (dependent_relations, dependent_udfs, bound) = {
        let mut binder = Binder::new_for_stream(session);
        let bound = binder.bind_query(*query.clone())?;
        (
            binder.included_relations().clone(),
            binder.included_udfs().clone(),
            bound,
        )
    };

    let check_items = resolve_query_privileges(&bound);
    session.check_privileges(&check_items)?;

    let col_names = if sink_into_table_name.is_some() {
        parse_column_names(&stmt.columns)
    } else {
        // If column names not specified, use the name in the bound query, which is equal with the plan root's original field name.
        get_column_names(&bound, session, stmt.columns)?
    };

    if sink_into_table_name.is_some() {
        let prev = resolved_with_options.insert(CONNECTOR_TYPE_KEY.to_owned(), "table".to_owned());

        if prev.is_some() {
            return Err(RwError::from(ErrorCode::BindError(
                "In the case of sinking into table, the 'connector' parameter should not be provided.".to_owned(),
            )));
        }
    }

    let emit_on_window_close = stmt.emit_mode == Some(EmitMode::OnWindowClose);
    if emit_on_window_close {
        context.warn_to_user("EMIT ON WINDOW CLOSE is currently an experimental feature. Please use it with caution.");
    }

    let connector = resolved_with_options
        .get(CONNECTOR_TYPE_KEY)
        .cloned()
        .ok_or_else(|| ErrorCode::BindError(format!("missing field '{CONNECTOR_TYPE_KEY}'")))?;

    let format_desc = match stmt.sink_schema {
        // Case A: new syntax `format ... encode ...`
        Some(f) => {
            validate_compatibility(&connector, &f)?;
            Some(bind_sink_format_desc(session,f)?)
        }
        None => match resolved_with_options.get(SINK_TYPE_OPTION) {
            // Case B: old syntax `type = '...'`
            Some(t) => SinkFormatDesc::from_legacy_type(&connector, t)?.map(|mut f| {
                session.notice_to_user("Consider using the newer syntax `FORMAT ... ENCODE ...` instead of `type = '...'`.");
                if let Some(v) = resolved_with_options.get(SINK_USER_FORCE_APPEND_ONLY_OPTION) {
                    f.options.insert(SINK_USER_FORCE_APPEND_ONLY_OPTION.into(), v.into());
                }
                f
            }),
            // Case C: no format + encode required
            None => None,
        },
    };

    let definition = context.normalized_sql().to_owned();
    let mut plan_root = Planner::new_for_stream(context.into()).plan_query(bound)?;
    if let Some(col_names) = &col_names {
        plan_root.set_out_names(col_names.clone())?;
    };

    let without_backfill = match resolved_with_options.remove(SINK_WITHOUT_BACKFILL) {
        Some(flag) if flag.eq_ignore_ascii_case("false") => {
            if direct_sink {
                true
            } else {
                return Err(ErrorCode::BindError(
                    "`snapshot = false` only support `CREATE SINK FROM MV or TABLE`".to_owned(),
                )
                .into());
            }
        }
        _ => false,
    };

    let target_table_catalog = stmt
        .into_table_name
        .as_ref()
        .map(|table_name| fetch_table_catalog_for_alter(session, table_name))
        .transpose()?;

    if let Some(target_table_catalog) = &target_table_catalog {
        if let Some(col_names) = col_names {
            let target_table_columns = target_table_catalog
                .columns()
                .iter()
                .map(|c| c.name())
                .collect::<BTreeSet<_>>();
            for c in col_names {
                if !target_table_columns.contains(c.as_str()) {
                    return Err(RwError::from(ErrorCode::BindError(format!(
                        "Column {} not found in table {}",
                        c,
                        target_table_catalog.name()
                    ))));
                }
            }
        }
    }

    let sink_plan = plan_root.gen_sink_plan(
        sink_table_name,
        definition,
        resolved_with_options,
        emit_on_window_close,
        db_name.to_owned(),
        sink_from_table_name,
        format_desc,
        without_backfill,
        target_table_catalog.clone(),
        partition_info,
        user_specified_columns,
    )?;

    let sink_desc = sink_plan.sink_desc().clone();

    let mut sink_plan: PlanRef = sink_plan.into();

    let ctx = sink_plan.ctx();
    let explain_trace = ctx.is_explain_trace();
    if explain_trace {
        ctx.trace("Create Sink:");
        ctx.trace(sink_plan.explain_to_string());
    }

    // TODO(rc): To be consistent with UDF dependency check, we should collect relation dependencies
    // during binding instead of visiting the optimized plan.
    let dependencies =
        RelationCollectorVisitor::collect_with(dependent_relations, sink_plan.clone())
            .into_iter()
            .map(|id| id.table_id() as ObjectId)
            .chain(
                dependent_udfs
                    .into_iter()
                    .map(|id| id.function_id() as ObjectId),
            )
            .collect();

    let sink_catalog = sink_desc.into_catalog(
        SchemaId::new(sink_schema_id),
        DatabaseId::new(sink_database_id),
        UserId::new(session.user_id()),
        connector_conn_ref.map(ConnectionId::from),
    );

    if let Some(table_catalog) = &target_table_catalog {
        for column in sink_catalog.full_columns() {
            if !column.can_dml() {
                unreachable!("can not derive generated columns and system column `_rw_timestamp` in a sink's catalog, but meet one");
            }
        }

        let table_columns_without_rw_timestamp = table_catalog.columns_without_rw_timestamp();
        let exprs = derive_default_column_project_for_sink(
            &sink_catalog,
            sink_plan.schema(),
            &table_columns_without_rw_timestamp,
            user_specified_columns,
        )?;

        let logical_project = generic::Project::new(exprs, sink_plan);

        sink_plan = StreamProject::new(logical_project).into();

        let exprs = LogicalSource::derive_output_exprs_from_generated_columns(
            &table_columns_without_rw_timestamp,
        )?;

        if let Some(exprs) = exprs {
            let logical_project = generic::Project::new(exprs, sink_plan);
            sink_plan = StreamProject::new(logical_project).into();
        }
    };

    Ok(SinkPlanContext {
        query,
        sink_plan,
        sink_catalog,
        target_table_catalog,
        dependencies,
    })
}

// This function is used to return partition compute info for a sink. More details refer in `PartitionComputeInfo`.
// Return:
// `Some(PartitionComputeInfo)` if the sink need to compute partition.
// `None` if the sink does not need to compute partition.
pub async fn get_partition_compute_info(
    with_options: &WithOptionsSecResolved,
) -> Result<Option<PartitionComputeInfo>> {
    let (options, secret_refs) = with_options.clone().into_parts();
    let Some(connector) = options.get(UPSTREAM_SOURCE_KEY).cloned() else {
        return Ok(None);
    };
    let properties = LocalSecretManager::global().fill_secrets(options, secret_refs)?;
    match connector.as_str() {
        ICEBERG_SINK => {
            let iceberg_config = IcebergConfig::from_btreemap(properties)?;
            get_partition_compute_info_for_iceberg(&iceberg_config).await
        }
        _ => Ok(None),
    }
}

#[allow(clippy::unused_async)]
async fn get_partition_compute_info_for_iceberg(
    _iceberg_config: &IcebergConfig,
) -> Result<Option<PartitionComputeInfo>> {
    // TODO: enable partition compute for iceberg after fixing the issue of sink decoupling.
    Ok(None)

    // TODO: migrate to iceberg-rust later
}

pub async fn handle_create_sink(
    handle_args: HandlerArgs,
    stmt: CreateSinkStatement,
) -> Result<RwPgResponse> {
    let session = handle_args.session.clone();

    session.check_cluster_limits().await?;

    if let Either::Right(resp) = session.check_relation_name_duplicated(
        stmt.sink_name.clone(),
        StatementType::CREATE_SINK,
        stmt.if_not_exists,
    )? {
        return Ok(resp);
    }

    let (mut sink, graph, target_table_catalog, dependencies) = {
        let SinkPlanContext {
            query,
            sink_plan: plan,
            sink_catalog: sink,
            target_table_catalog,
            dependencies,
        } = gen_sink_plan(handle_args, stmt, None).await?;

        let has_order_by = !query.order_by.is_empty();
        if has_order_by {
            plan.ctx().warn_to_user(
                r#"The ORDER BY clause in the CREATE SINK statement has no effect at all."#
                    .to_owned(),
            );
        }

        let graph = build_graph(plan)?;

        (sink, graph, target_table_catalog, dependencies)
    };

    let mut target_table_replace_plan = None;
    if let Some(table_catalog) = target_table_catalog {
        use crate::handler::alter_table_column::hijack_merger_for_target_table;

        let (mut graph, mut table, source) =
            reparse_table_for_sink(&session, &table_catalog).await?;

        sink.original_target_columns = table
            .columns
            .iter()
            .map(|col| ColumnCatalog::from(col.clone()))
            .collect_vec();

        table
            .incoming_sinks
            .clone_from(&table_catalog.incoming_sinks);

        let incoming_sink_ids: HashSet<_> = table_catalog.incoming_sinks.iter().copied().collect();
        let incoming_sinks = fetch_incoming_sinks(&session, &incoming_sink_ids)?;

        let columns_without_rw_timestamp = table_catalog.columns_without_rw_timestamp();
        for existing_sink in incoming_sinks {
            hijack_merger_for_target_table(
                &mut graph,
                &columns_without_rw_timestamp,
                &existing_sink,
                Some(&existing_sink.unique_identity()),
            )?;
        }

        // for new creating sink, we don't have a unique identity because the sink id is not generated yet.
        hijack_merger_for_target_table(&mut graph, &columns_without_rw_timestamp, &sink, None)?;

        target_table_replace_plan = Some(ReplaceJobPlan {
            replace_job: Some(replace_job_plan::ReplaceJob::ReplaceTable(
                replace_job_plan::ReplaceTable {
                    table: Some(table),
                    source,
                    job_type: TableJobType::General as _,
                },
            )),
            fragment_graph: Some(graph),
            table_col_index_mapping: None,
        });
    }

    let _job_guard =
        session
            .env()
            .creating_streaming_job_tracker()
            .guard(CreatingStreamingJobInfo::new(
                session.session_id(),
                sink.database_id.database_id,
                sink.schema_id.schema_id,
                sink.name.clone(),
            ));

    let catalog_writer = session.catalog_writer()?;
    catalog_writer
        .create_sink(
            sink.to_proto(),
            graph,
            target_table_replace_plan,
            dependencies,
        )
        .await?;

    Ok(PgResponse::empty_result(StatementType::CREATE_SINK))
}

pub fn fetch_incoming_sinks(
    session: &Arc<SessionImpl>,
    incoming_sink_ids: &HashSet<SinkId>,
) -> Result<Vec<Arc<SinkCatalog>>> {
    let reader = session.env().catalog_reader().read_guard();
    let mut sinks = Vec::with_capacity(incoming_sink_ids.len());
    let db_name = &session.database();
    for schema in reader.iter_schemas(db_name)? {
        for sink in schema.iter_sink() {
            if incoming_sink_ids.contains(&sink.id.sink_id) {
                sinks.push(sink.clone());
            }
        }
    }

    Ok(sinks)
}

pub(crate) async fn reparse_table_for_sink(
    session: &Arc<SessionImpl>,
    table_catalog: &Arc<TableCatalog>,
) -> Result<(StreamFragmentGraph, Table, Option<PbSource>)> {
    // Retrieve the original table definition and parse it to AST.
    let definition = table_catalog.create_sql_ast()?;
    let Statement::CreateTable { name, .. } = &definition else {
        panic!("unexpected statement: {:?}", definition);
    };
    let table_name = name.clone();

    // Create handler args as if we're creating a new table with the altered definition.
    let handler_args = HandlerArgs::new(session.clone(), &definition, Arc::from(""))?;
    let col_id_gen = ColumnIdGenerator::new_alter(table_catalog);

    let (graph, table, source, _) = generate_stream_graph_for_replace_table(
        session,
        table_name,
        table_catalog,
        handler_args,
        definition,
        col_id_gen,
<<<<<<< HEAD
        None,
=======
        columns,
        wildcard_idx,
        constraints,
        source_watermarks,
        append_only,
        on_conflict,
        with_version_column,
        None,
        include_column_options,
        engine,
>>>>>>> 86179b64
    )
    .await?;

    Ok((graph, table, source))
}

pub(crate) fn insert_merger_to_union_with_project(
    node: &mut StreamNode,
    project_node: &PbNodeBody,
    uniq_identity: Option<&str>,
) {
    if let Some(NodeBody::Union(_union_node)) = &mut node.node_body {
        // TODO: MergeNode is used as a placeholder, see issue #17658
        node.input.push(StreamNode {
            input: vec![StreamNode {
                node_body: Some(NodeBody::Merge(Box::new(MergeNode {
                    ..Default::default()
                }))),
                ..Default::default()
            }],
            identity: uniq_identity
                .unwrap_or(PbSink::UNIQUE_IDENTITY_FOR_CREATING_TABLE_SINK)
                .to_owned(),
            fields: node.fields.clone(),
            node_body: Some(project_node.clone()),
            ..Default::default()
        });

        return;
    }

    for input in &mut node.input {
        insert_merger_to_union_with_project(input, project_node, uniq_identity);
    }
}

fn derive_sink_to_table_expr(
    sink_schema: &Schema,
    idx: usize,
    target_type: &DataType,
) -> Result<ExprImpl> {
    let input_type = &sink_schema.fields()[idx].data_type;

    if target_type != input_type {
        bail!(
            "column type mismatch: {:?} vs {:?}, column name: {:?}",
            target_type,
            input_type,
            sink_schema.fields()[idx].name
        );
    } else {
        Ok(ExprImpl::InputRef(Box::new(InputRef::new(
            idx,
            input_type.clone(),
        ))))
    }
}

pub(crate) fn derive_default_column_project_for_sink(
    sink: &SinkCatalog,
    sink_schema: &Schema,
    columns: &[ColumnCatalog],
    user_specified_columns: bool,
) -> Result<Vec<ExprImpl>> {
    assert_eq!(sink.full_schema().len(), sink_schema.len());

    let default_column_exprs = TableCatalog::default_column_exprs(columns);

    let mut exprs = vec![];

    let sink_visible_col_idxes = sink
        .full_columns()
        .iter()
        .positions(|c| !c.is_hidden())
        .collect_vec();
    let sink_visible_col_idxes_by_name = sink
        .full_columns()
        .iter()
        .enumerate()
        .filter(|(_, c)| !c.is_hidden())
        .map(|(i, c)| (c.name(), i))
        .collect::<BTreeMap<_, _>>();

    for (idx, column) in columns.iter().enumerate() {
        if !column.can_dml() {
            continue;
        }

        let default_col_expr =
            || -> ExprImpl { rewrite_now_to_proctime(default_column_exprs[idx].clone()) };

        let sink_col_expr = |sink_col_idx: usize| -> Result<ExprImpl> {
            derive_sink_to_table_expr(sink_schema, sink_col_idx, column.data_type())
        };

        // If users specified the columns to be inserted e.g. `CREATE SINK s INTO t(a, b)`, the expressions of `Project` will be generated accordingly.
        // The missing columns will be filled with default value (`null` if not explicitly defined).
        // Otherwise, e.g. `CREATE SINK s INTO t`, the columns will be matched by their order in `select` query and the target table.
        #[allow(clippy::collapsible_else_if)]
        if user_specified_columns {
            if let Some(idx) = sink_visible_col_idxes_by_name.get(column.name()) {
                exprs.push(sink_col_expr(*idx)?);
            } else {
                exprs.push(default_col_expr());
            }
        } else {
            if idx < sink_visible_col_idxes.len() {
                exprs.push(sink_col_expr(sink_visible_col_idxes[idx])?);
            } else {
                exprs.push(default_col_expr());
            };
        }
    }
    Ok(exprs)
}

/// Transforms the (format, encode, options) from sqlparser AST into an internal struct `SinkFormatDesc`.
/// This is an analogy to (part of) [`crate::handler::create_source::bind_columns_from_source`]
/// which transforms sqlparser AST `SourceSchemaV2` into `StreamSourceInfo`.
fn bind_sink_format_desc(
    session: &SessionImpl,
    value: FormatEncodeOptions,
) -> Result<SinkFormatDesc> {
    use risingwave_connector::sink::catalog::{SinkEncode, SinkFormat};
    use risingwave_connector::sink::encoder::TimestamptzHandlingMode;
    use risingwave_sqlparser::ast::{Encode as E, Format as F};

    let format = match value.format {
        F::Plain => SinkFormat::AppendOnly,
        F::Upsert => SinkFormat::Upsert,
        F::Debezium => SinkFormat::Debezium,
        f @ (F::Native | F::DebeziumMongo | F::Maxwell | F::Canal | F::None) => {
            return Err(ErrorCode::BindError(format!("sink format unsupported: {f}")).into());
        }
    };
    let encode = match value.row_encode {
        E::Json => SinkEncode::Json,
        E::Protobuf => SinkEncode::Protobuf,
        E::Avro => SinkEncode::Avro,
        E::Template => SinkEncode::Template,
        E::Parquet => SinkEncode::Parquet,
        e @ (E::Native | E::Csv | E::Bytes | E::None | E::Text) => {
            return Err(ErrorCode::BindError(format!("sink encode unsupported: {e}")).into());
        }
    };

    let mut key_encode = None;
    if let Some(encode) = value.key_encode {
        match encode {
            E::Text => key_encode = Some(SinkEncode::Text),
            E::Bytes => key_encode = Some(SinkEncode::Bytes),
            _ => {
                return Err(ErrorCode::BindError(format!(
                    "sink key encode unsupported: {encode}, only TEXT and BYTES supported"
                ))
                .into())
            }
        }
    }

    let (props, connection_type_flag, schema_registry_conn_ref) =
        resolve_connection_ref_and_secret_ref(
            WithOptions::try_from(value.row_options.as_slice())?,
            session,
            TelemetryDatabaseObject::Sink,
        )?;
    ensure_connection_type_allowed(connection_type_flag, &ALLOWED_CONNECTION_SCHEMA_REGISTRY)?;
    let (mut options, secret_refs) = props.into_parts();

    options
        .entry(TimestamptzHandlingMode::OPTION_KEY.to_owned())
        .or_insert(TimestamptzHandlingMode::FRONTEND_DEFAULT.to_owned());

    Ok(SinkFormatDesc {
        format,
        encode,
        options,
        secret_refs,
        key_encode,
        connection_id: schema_registry_conn_ref,
    })
}

static CONNECTORS_COMPATIBLE_FORMATS: LazyLock<HashMap<String, HashMap<Format, Vec<Encode>>>> =
    LazyLock::new(|| {
        use risingwave_connector::sink::file_sink::azblob::AzblobSink;
        use risingwave_connector::sink::file_sink::fs::FsSink;
        use risingwave_connector::sink::file_sink::gcs::GcsSink;
        use risingwave_connector::sink::file_sink::opendal_sink::FileSink;
        use risingwave_connector::sink::file_sink::s3::{S3Sink, SnowflakeSink};
        use risingwave_connector::sink::file_sink::webhdfs::WebhdfsSink;
        use risingwave_connector::sink::google_pubsub::GooglePubSubSink;
        use risingwave_connector::sink::kafka::KafkaSink;
        use risingwave_connector::sink::kinesis::KinesisSink;
        use risingwave_connector::sink::mqtt::MqttSink;
        use risingwave_connector::sink::pulsar::PulsarSink;
        use risingwave_connector::sink::redis::RedisSink;
        use risingwave_connector::sink::Sink as _;

        convert_args!(hashmap!(
                GooglePubSubSink::SINK_NAME => hashmap!(
                    Format::Plain => vec![Encode::Json],
                ),
                KafkaSink::SINK_NAME => hashmap!(
                    Format::Plain => vec![Encode::Json, Encode::Avro, Encode::Protobuf],
                    Format::Upsert => vec![Encode::Json, Encode::Avro, Encode::Protobuf],
                    Format::Debezium => vec![Encode::Json],
                ),
                FileSink::<S3Sink>::SINK_NAME => hashmap!(
                    Format::Plain => vec![Encode::Parquet, Encode::Json],
                ),
                FileSink::<SnowflakeSink>::SINK_NAME => hashmap!(
                    Format::Plain => vec![Encode::Parquet, Encode::Json],
                ),
                FileSink::<GcsSink>::SINK_NAME => hashmap!(
                    Format::Plain => vec![Encode::Parquet, Encode::Json],
                ),
                FileSink::<AzblobSink>::SINK_NAME => hashmap!(
                    Format::Plain => vec![Encode::Parquet, Encode::Json],
                ),
                FileSink::<WebhdfsSink>::SINK_NAME => hashmap!(
                    Format::Plain => vec![Encode::Parquet, Encode::Json],
                ),
                FileSink::<FsSink>::SINK_NAME => hashmap!(
                    Format::Plain => vec![Encode::Parquet, Encode::Json],
                ),
                KinesisSink::SINK_NAME => hashmap!(
                    Format::Plain => vec![Encode::Json],
                    Format::Upsert => vec![Encode::Json],
                    Format::Debezium => vec![Encode::Json],
                ),
                MqttSink::SINK_NAME => hashmap!(
                    Format::Plain => vec![Encode::Json, Encode::Protobuf],
                ),
                PulsarSink::SINK_NAME => hashmap!(
                    Format::Plain => vec![Encode::Json],
                    Format::Upsert => vec![Encode::Json],
                    Format::Debezium => vec![Encode::Json],
                ),
                RedisSink::SINK_NAME => hashmap!(
                    Format::Plain => vec![Encode::Json, Encode::Template],
                    Format::Upsert => vec![Encode::Json, Encode::Template],
                ),
        ))
    });

pub fn validate_compatibility(connector: &str, format_desc: &FormatEncodeOptions) -> Result<()> {
    let compatible_formats = CONNECTORS_COMPATIBLE_FORMATS
        .get(connector)
        .ok_or_else(|| {
            ErrorCode::BindError(format!(
                "connector {} is not supported by FORMAT ... ENCODE ... syntax",
                connector
            ))
        })?;
    let compatible_encodes = compatible_formats.get(&format_desc.format).ok_or_else(|| {
        ErrorCode::BindError(format!(
            "connector {} does not support format {:?}",
            connector, format_desc.format
        ))
    })?;
    if !compatible_encodes.contains(&format_desc.row_encode) {
        return Err(ErrorCode::BindError(format!(
            "connector {} does not support format {:?} with encode {:?}",
            connector, format_desc.format, format_desc.row_encode
        ))
        .into());
    }

    // only allow Kafka connector work with `bytes` as key encode
    if let Some(encode) = &format_desc.key_encode
        && connector != KAFKA_SINK
        && matches!(encode, Encode::Bytes)
    {
        return Err(ErrorCode::BindError(format!(
            "key encode bytes only works with kafka connector, but found {}",
            connector
        ))
        .into());
    }

    Ok(())
}

#[cfg(test)]
pub mod tests {
    use risingwave_common::catalog::{DEFAULT_DATABASE_NAME, DEFAULT_SCHEMA_NAME};

    use crate::catalog::root_catalog::SchemaPath;
    use crate::test_utils::{create_proto_file, LocalFrontend, PROTO_FILE_DATA};

    #[tokio::test]
    async fn test_create_sink_handler() {
        let proto_file = create_proto_file(PROTO_FILE_DATA);
        let sql = format!(
            r#"CREATE SOURCE t1
    WITH (connector = 'kafka', kafka.topic = 'abc', kafka.brokers = 'localhost:1001')
    FORMAT PLAIN ENCODE PROTOBUF (message = '.test.TestRecord', schema.location = 'file://{}')"#,
            proto_file.path().to_str().unwrap()
        );
        let frontend = LocalFrontend::new(Default::default()).await;
        frontend.run_sql(sql).await.unwrap();

        let sql = "create materialized view mv1 as select t1.country from t1;";
        frontend.run_sql(sql).await.unwrap();

        let sql = r#"CREATE SINK snk1 FROM mv1
                    WITH (connector = 'jdbc', mysql.endpoint = '127.0.0.1:3306', mysql.table =
                        '<table_name>', mysql.database = '<database_name>', mysql.user = '<user_name>',
                        mysql.password = '<password>', type = 'append-only', force_append_only = 'true');"#.to_owned();
        frontend.run_sql(sql).await.unwrap();

        let session = frontend.session_ref();
        let catalog_reader = session.env().catalog_reader().read_guard();
        let schema_path = SchemaPath::Name(DEFAULT_SCHEMA_NAME);

        // Check source exists.
        let (source, _) = catalog_reader
            .get_source_by_name(DEFAULT_DATABASE_NAME, schema_path, "t1")
            .unwrap();
        assert_eq!(source.name, "t1");

        // Check table exists.
        let (table, schema_name) = catalog_reader
            .get_created_table_by_name(DEFAULT_DATABASE_NAME, schema_path, "mv1")
            .unwrap();
        assert_eq!(table.name(), "mv1");

        // Check sink exists.
        let (sink, _) = catalog_reader
            .get_sink_by_name(DEFAULT_DATABASE_NAME, SchemaPath::Name(schema_name), "snk1")
            .unwrap();
        assert_eq!(sink.name, "snk1");
    }
}<|MERGE_RESOLUTION|>--- conflicted
+++ resolved
@@ -517,20 +517,6 @@
         handler_args,
         definition,
         col_id_gen,
-<<<<<<< HEAD
-        None,
-=======
-        columns,
-        wildcard_idx,
-        constraints,
-        source_watermarks,
-        append_only,
-        on_conflict,
-        with_version_column,
-        None,
-        include_column_options,
-        engine,
->>>>>>> 86179b64
     )
     .await?;
 
