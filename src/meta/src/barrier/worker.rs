--- conflicted
+++ resolved
@@ -773,11 +773,7 @@
             };
             if let Err(err) = &recovery_result {
                 tracing::error!(error = %err.as_report(), "recovery failed");
-<<<<<<< HEAD
-                GLOBAL_META_METRICS.recovery_failure_cnt.inc();
-=======
                 GLOBAL_META_METRICS.recovery_failure_cnt.with_label_values(&["global"]).inc();
->>>>>>> d76607a8
             }
             recovery_result
         })
