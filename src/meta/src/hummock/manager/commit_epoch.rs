--- conflicted
+++ resolved
@@ -347,7 +347,14 @@
         };
 
         let mut table_infos = self.history_table_throughput.write();
-<<<<<<< HEAD
+        let max_table_stat_throuput_window_seconds = std::cmp::max(
+            self.env.opts.table_stat_throuput_window_seconds_for_split,
+            self.env.opts.table_stat_throuput_window_seconds_for_merge,
+        );
+
+        let max_sample_size = (max_table_stat_throuput_window_seconds as f64
+            / checkpoint_secs as f64)
+            .ceil() as usize;
         let timestamp = chrono::Utc::now().timestamp();
         for (table_id, stat) in table_stats {
             let throughput = (stat.total_value_size + stat.total_key_size) as u64;
@@ -356,22 +363,7 @@
                 throughput,
                 timestamp,
             });
-            if entry.len() > self.env.opts.table_info_statistic_history_times {
-=======
-        let max_table_stat_throuput_window_seconds = std::cmp::max(
-            self.env.opts.table_stat_throuput_window_seconds_for_split,
-            self.env.opts.table_stat_throuput_window_seconds_for_merge,
-        );
-
-        let max_sample_size = (max_table_stat_throuput_window_seconds as f64
-            / checkpoint_secs as f64)
-            .ceil() as usize;
-        for (table_id, stat) in table_stats {
-            let throughput = (stat.total_value_size + stat.total_key_size) as u64;
-            let entry = table_infos.entry(table_id).or_default();
-            entry.push_back(throughput);
             if entry.len() > max_sample_size {
->>>>>>> c582c48d
                 entry.pop_front();
             }
         }
@@ -467,6 +459,8 @@
                 }
             }
         }
+
+        table_infos.retain(|_, v| !v.is_empty());
     }
 }
 
