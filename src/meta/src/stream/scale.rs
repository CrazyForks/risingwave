--- conflicted
+++ resolved
@@ -2976,8 +2976,8 @@
                     .notification_manager()
                     .notify_frontend_without_version(
                         Operation::Update,
-                        Info::ServingParallelUnitMappings(FragmentParallelUnitMappings {
-                            mappings: to_fragment_parallel_unit_mapping(&upserted),
+                        Info::ServingWorkerSlotMappings(FragmentWorkerSlotMappings {
+                            mappings: to_fragment_worker_slot_mapping(&upserted),
                         }),
                     );
             }
@@ -2990,8 +2990,8 @@
                     .notification_manager()
                     .notify_frontend_without_version(
                         Operation::Delete,
-                        Info::ServingParallelUnitMappings(FragmentParallelUnitMappings {
-                            mappings: to_deleted_fragment_parallel_unit_mapping(&failed),
+                        Info::ServingWorkerSlotMappings(FragmentWorkerSlotMappings {
+                            mappings: to_deleted_fragment_worker_slot_mapping(&failed),
                         }),
                     );
             }
@@ -3294,52 +3294,8 @@
                                 n = available_parallelism;
                             }
 
-<<<<<<< HEAD
                             let rebalance_result =
                                 schedule_units_for_slots(&worker_parallel_units, n, table_id)?;
-=======
-        // Update serving fragment info after rescheduling in meta store.
-        if !reschedules.is_empty() {
-            let workers = self
-                .metadata_manager
-                .list_active_streaming_compute_nodes()
-                .await?;
-            let streaming_parallelisms = self
-                .metadata_manager
-                .running_fragment_parallelisms(Some(reschedules.keys().cloned().collect()))
-                .await?;
-            let serving_vnode_mapping = Arc::new(ServingVnodeMapping::default());
-            let (upserted, failed) = serving_vnode_mapping.upsert(streaming_parallelisms, &workers);
-            if !upserted.is_empty() {
-                tracing::debug!(
-                    "Update serving vnode mapping for fragments {:?}.",
-                    upserted.keys()
-                );
-                self.env
-                    .notification_manager()
-                    .notify_frontend_without_version(
-                        Operation::Update,
-                        Info::ServingWorkerSlotMappings(FragmentWorkerSlotMappings {
-                            mappings: to_fragment_worker_slot_mapping(&upserted),
-                        }),
-                    );
-            }
-            if !failed.is_empty() {
-                tracing::debug!(
-                    "Fail to update serving vnode mapping for fragments {:?}.",
-                    failed
-                );
-                self.env
-                    .notification_manager()
-                    .notify_frontend_without_version(
-                        Operation::Delete,
-                        Info::ServingWorkerSlotMappings(FragmentWorkerSlotMappings {
-                            mappings: to_deleted_fragment_worker_slot_mapping(&failed),
-                        }),
-                    );
-            }
-        }
->>>>>>> 5255c16d
 
                             let target_parallel_unit_ids =
                                 rebalance_result.into_values().flatten().collect();
