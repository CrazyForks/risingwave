--- conflicted
+++ resolved
@@ -332,31 +332,13 @@
         self.levels
             .get(&parent_group_id)
             .map_or(0, |parent_levels| {
-<<<<<<< HEAD
-                parent_levels
-                    .l0
-                    .sub_levels
-                    .iter()
-                    .chain(parent_levels.levels.iter())
-                    .flat_map(|level| &level.sstable_infos)
-                    .map(|sst_info| {
-                        // `sst_info.table_ids` will never be empty.
-                        for table_id in &sst_info.table_ids {
-                            if member_table_ids.contains(table_id) {
-                                return 2;
-                            }
-                        }
-                        0
-                    })
-                    .sum()
-=======
                 let l0 = &parent_levels.l0;
                 let mut split_count = 0;
                 for sub_level in &l0.sub_levels {
                     if sub_level.level_type == PbLevelType::Overlapping {
                         // TODO: use table_id / vnode / key_range filter
                         split_count += sub_level
-                            .table_infos
+                            .sstable_infos
                             .iter()
                             .map(|sst| {
                                 if let group_split::SstSplitType::Both =
@@ -371,8 +353,9 @@
                         continue;
                     }
 
-                    let pos = group_split::get_split_pos(&sub_level.table_infos, split_key.clone());
-                    let sst = sub_level.table_infos.get(pos).unwrap();
+                    let pos =
+                        group_split::get_split_pos(&sub_level.sstable_infos, split_key.clone());
+                    let sst = sub_level.sstable_infos.get(pos).unwrap();
 
                     if let group_split::SstSplitType::Both =
                         group_split::need_to_split(sst, split_key.clone())
@@ -382,11 +365,11 @@
                 }
 
                 for level in &parent_levels.levels {
-                    if level.table_infos.is_empty() {
+                    if level.sstable_infos.is_empty() {
                         continue;
                     }
-                    let pos = group_split::get_split_pos(&level.table_infos, split_key.clone());
-                    let sst = level.table_infos.get(pos).unwrap();
+                    let pos = group_split::get_split_pos(&level.sstable_infos, split_key.clone());
+                    let sst = level.sstable_infos.get(pos).unwrap();
                     if let group_split::SstSplitType::Both =
                         group_split::need_to_split(sst, split_key.clone())
                     {
@@ -395,7 +378,6 @@
                 }
 
                 split_count
->>>>>>> ba761f23
             })
     }
 
@@ -956,7 +938,7 @@
                 }
 
                 sub_level
-                    .table_infos
+                    .sstable_infos
                     .extract_if(|sst_info| sst_info.table_ids.is_empty())
                     .for_each(|sst_info| {
                         sub_level.total_file_size -= sst_info.sst_size;
@@ -1001,14 +983,14 @@
                 .map(|sst| sst.uncompressed_file_size)
                 .sum::<u64>();
             cur_levels.levels[idx]
-                .table_infos
+                .sstable_infos
                 .extend(insert_table_infos);
             cur_levels.levels[idx]
-                .table_infos
+                .sstable_infos
                 .sort_by(|sst1, sst2| sst1.key_range.cmp(&sst2.key_range));
-            assert!(can_concat(&cur_levels.levels[idx].table_infos));
+            assert!(can_concat(&cur_levels.levels[idx].sstable_infos));
             level
-                .table_infos
+                .sstable_infos
                 .extract_if(|sst_info| sst_info.table_ids.is_empty())
                 .for_each(|sst_info| {
                     level.total_file_size -= sst_info.sst_size;
@@ -2278,7 +2260,7 @@
         cg1.levels[0] = Level {
             level_idx: 1,
             level_type: LevelType::Nonoverlapping,
-            table_infos: vec![
+            sstable_infos: vec![
                 gen_sst_info(
                     1,
                     vec![3],
@@ -2340,7 +2322,7 @@
 
         cg1.l0.sub_levels.push(Level {
             level_idx: 0,
-            table_infos: vec![
+            sstable_infos: vec![
                 gen_sst_info(
                     2,
                     vec![2],
@@ -2464,7 +2446,7 @@
 
             right_l0.sub_levels.push(Level {
                 level_idx: 0,
-                table_infos: x,
+                sstable_infos: x,
                 sub_level_id: 101,
                 total_file_size: 100,
                 level_type: LevelType::Overlapping,
@@ -2513,7 +2495,7 @@
             assert_eq!(11, x[2].sst_id);
             assert_eq!(100, x[2].sst_size);
 
-            assert_eq!(0, cg1.levels[0].table_infos.len());
+            assert_eq!(0, cg1.levels[0].sstable_infos.len());
         }
 
         {
@@ -2529,7 +2511,7 @@
             );
 
             assert_eq!(0, x.len());
-            assert_eq!(3, cg1.levels[0].table_infos.len());
+            assert_eq!(3, cg1.levels[0].sstable_infos.len());
         }
 
         // {
@@ -2576,10 +2558,10 @@
             assert_eq!(100, x[1].sst_size);
             assert_eq!(vec![4], x[1].table_ids);
 
-            assert_eq!(2, cg1.levels[0].table_infos.len());
-            assert_eq!(101, cg1.levels[0].table_infos[1].sst_id);
-            assert_eq!(100 / 2, cg1.levels[0].table_infos[1].sst_size);
-            assert_eq!(vec![3], cg1.levels[0].table_infos[1].table_ids);
+            assert_eq!(2, cg1.levels[0].sstable_infos.len());
+            assert_eq!(101, cg1.levels[0].sstable_infos[1].sst_id);
+            assert_eq!(100 / 2, cg1.levels[0].sstable_infos[1].sst_size);
+            assert_eq!(vec![3], cg1.levels[0].sstable_infos[1].table_ids);
         }
     }
 }