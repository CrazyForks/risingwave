--- conflicted
+++ resolved
@@ -1534,10 +1534,7 @@
                 sstable_store.clone(),
             )
             .await;
-<<<<<<< HEAD
-            println!("generate ssts size: {}", sst.get_estimated_sst_size());
-=======
->>>>>>> 1c2c4006
+            println!("generate ssts size: {}", sst.estimated_sst_size);
             ssts.push(sst);
         }
         let select_file_count = ssts.len() / 2;
@@ -1884,16 +1881,13 @@
             max_sst_file_size = std::cmp::max(max_sst_file_size, sst_info.file_size);
             sst_infos.push(sst_info);
         }
-<<<<<<< HEAD
         println!(
             "input data: {}",
             sst_infos
                 .iter()
-                .map(|sst| sst.get_estimated_sst_size())
+                .map(|sst| sst.estimated_sst_size)
                 .sum::<u64>(),
         );
-=======
->>>>>>> 1c2c4006
 
         let target_file_size = max_sst_file_size / 4;
         let mut table_watermarks = BTreeMap::default();
@@ -1946,21 +1940,16 @@
             ..Default::default()
         };
         let (ret, fast_ret) = run_fast_and_normal_runner(compact_ctx.clone(), task).await;
-<<<<<<< HEAD
         println!(
             "normal compact result data: {}, fast compact result data: {}",
-            ret.iter()
-                .map(|sst| sst.get_estimated_sst_size())
-                .sum::<u64>(),
+            ret.iter().map(|sst| sst.estimated_sst_size).sum::<u64>(),
             fast_ret
                 .iter()
-                .map(|sst| sst.get_estimated_sst_size())
+                .map(|sst| sst.estimated_sst_size)
                 .sum::<u64>(),
         );
         // check_compaction_result(compact_ctx.sstable_store, ret.clone(), fast_ret, target_file_size).await;
-=======
-
->>>>>>> 1c2c4006
+
         let mut fast_tables = Vec::with_capacity(fast_ret.len());
         let mut normal_tables = Vec::with_capacity(ret.len());
         let mut stats = StoreLocalStatistic::default();
