--- conflicted
+++ resolved
@@ -2650,15 +2650,8 @@
         let sub_levels = &cg.l0.sub_levels;
         assert_eq!(sub_levels.len(), 1);
         let sub_level = &sub_levels[0];
-<<<<<<< HEAD
-        assert_eq!(sub_level.sub_level_id, epoch1);
         assert_eq!(sub_level.sstable_infos.len(), 1);
         assert_eq!(sub_level.sstable_infos[0].object_id, sst1_epoch1.object_id);
-=======
-        assert_eq!(sub_level.table_infos.len(), 1);
-        assert_eq!(sub_level.table_infos[0].object_id, sst1_epoch1.object_id);
->>>>>>> ba761f23
-
         let info = version
             .state_table_info
             .info()
@@ -2701,22 +2694,11 @@
         let sub_levels = &cg.l0.sub_levels;
         assert_eq!(sub_levels.len(), 2);
         let sub_level = &sub_levels[0];
-<<<<<<< HEAD
-        assert_eq!(sub_level.sub_level_id, epoch1);
         assert_eq!(sub_level.sstable_infos.len(), 1);
         assert_eq!(sub_level.sstable_infos[0].object_id, sst1_epoch1.object_id);
         let sub_level = &sub_levels[1];
-        assert_eq!(sub_level.sub_level_id, epoch2);
         assert_eq!(sub_level.sstable_infos.len(), 1);
         assert_eq!(sub_level.sstable_infos[0].object_id, sst1_epoch2.object_id);
-=======
-        assert_eq!(sub_level.table_infos.len(), 1);
-        assert_eq!(sub_level.table_infos[0].object_id, sst1_epoch1.object_id);
-        let sub_level = &sub_levels[1];
-        assert_eq!(sub_level.table_infos.len(), 1);
-        assert_eq!(sub_level.table_infos[0].object_id, sst1_epoch2.object_id);
->>>>>>> ba761f23
-
         let info = version
             .state_table_info
             .info()
@@ -2761,14 +2743,8 @@
         let sub_levels = &new_cg.l0.sub_levels;
         assert_eq!(sub_levels.len(), 1);
         let sub_level1 = &sub_levels[0];
-<<<<<<< HEAD
-        assert_eq!(sub_level1.sub_level_id, epoch1);
         assert_eq!(sub_level1.sstable_infos.len(), 1);
         assert_eq!(sub_level1.sstable_infos[0].object_id, sst2_epoch1.object_id);
-=======
-        assert_eq!(sub_level1.table_infos.len(), 1);
-        assert_eq!(sub_level1.table_infos[0].object_id, sst2_epoch1.object_id);
->>>>>>> ba761f23
 
         let info = version.state_table_info.info().get(&new_table_id).unwrap();
         assert_eq!(info.committed_epoch, epoch1);
@@ -2801,21 +2777,11 @@
         let sub_levels = &new_cg.l0.sub_levels;
         assert_eq!(sub_levels.len(), 2);
         let sub_level1 = &sub_levels[0];
-<<<<<<< HEAD
-        assert_eq!(sub_level1.sub_level_id, epoch1);
         assert_eq!(sub_level1.sstable_infos.len(), 1);
         assert_eq!(sub_level1.sstable_infos[0].object_id, sst2_epoch1.object_id);
         let sub_level2 = &sub_levels[1];
-        assert_eq!(sub_level2.sub_level_id, epoch2);
         assert_eq!(sub_level2.sstable_infos.len(), 1);
         assert_eq!(sub_level2.sstable_infos[0].object_id, sst2_epoch2.object_id);
-=======
-        assert_eq!(sub_level1.table_infos.len(), 1);
-        assert_eq!(sub_level1.table_infos[0].object_id, sst2_epoch1.object_id);
-        let sub_level2 = &sub_levels[1];
-        assert_eq!(sub_level2.table_infos.len(), 1);
-        assert_eq!(sub_level2.table_infos[0].object_id, sst2_epoch2.object_id);
->>>>>>> ba761f23
 
         let info = version.state_table_info.info().get(&new_table_id).unwrap();
         assert_eq!(info.committed_epoch, epoch2);
@@ -2850,55 +2816,14 @@
         let sub_levels = &old_cg.l0.sub_levels;
         assert_eq!(sub_levels.len(), 3);
         let sub_level1 = &sub_levels[0];
-<<<<<<< HEAD
-        assert_eq!(sub_level1.sub_level_id, epoch1);
-        assert_eq!(sub_level1.sstable_infos.len(), 1);
-        assert_eq!(sub_level1.sstable_infos[0].object_id, sst1_epoch1.object_id);
-        let sub_level2 = &sub_levels[1];
-        assert_eq!(sub_level2.sub_level_id, epoch2);
-        assert_eq!(sub_level2.sstable_infos.len(), 1);
-        assert_eq!(sub_level2.sstable_infos[0].object_id, sst1_epoch2.object_id);
-        let sub_level3 = &sub_levels[2];
-        assert_eq!(sub_level3.sub_level_id, epoch3);
-        assert_eq!(sub_level3.sstable_infos.len(), 1);
-        assert_eq!(sub_level3.sstable_infos[0].object_id, sst_epoch3.object_id);
-=======
-        assert_eq!(sub_level1.table_infos.len(), 1);
-        assert_eq!(sub_level1.table_infos[0].object_id, sst1_epoch1.object_id);
-        let sub_level2 = &sub_levels[1];
-        assert_eq!(sub_level2.table_infos.len(), 1);
-        assert_eq!(sub_level2.table_infos[0].object_id, sst1_epoch2.object_id);
-        let sub_level3 = &sub_levels[2];
-        assert_eq!(sub_level3.table_infos.len(), 1);
-        assert_eq!(sub_level3.table_infos[0].object_id, sst_epoch3.object_id);
->>>>>>> ba761f23
-
-        let new_cg = version.levels.get(&new_cg_id).unwrap();
-        let sub_levels = &new_cg.l0.sub_levels;
-        assert_eq!(sub_levels.len(), 3);
-        let sub_level1 = &sub_levels[0];
-<<<<<<< HEAD
-        assert_eq!(sub_level1.sub_level_id, epoch1);
         assert_eq!(sub_level1.sstable_infos.len(), 1);
         assert_eq!(sub_level1.sstable_infos[0].object_id, sst2_epoch1.object_id);
         let sub_level2 = &sub_levels[1];
-        assert_eq!(sub_level2.sub_level_id, epoch2);
         assert_eq!(sub_level2.sstable_infos.len(), 1);
         assert_eq!(sub_level2.sstable_infos[0].object_id, sst2_epoch2.object_id);
         let sub_level3 = &sub_levels[1];
-        assert_eq!(sub_level3.sub_level_id, epoch2);
         assert_eq!(sub_level3.sstable_infos.len(), 1);
         assert_eq!(sub_level3.sstable_infos[0].object_id, sst2_epoch2.object_id);
-=======
-        assert_eq!(sub_level1.table_infos.len(), 1);
-        assert_eq!(sub_level1.table_infos[0].object_id, sst2_epoch1.object_id);
-        let sub_level2 = &sub_levels[1];
-        assert_eq!(sub_level2.table_infos.len(), 1);
-        assert_eq!(sub_level2.table_infos[0].object_id, sst2_epoch2.object_id);
-        let sub_level3 = &sub_levels[1];
-        assert_eq!(sub_level3.table_infos.len(), 1);
-        assert_eq!(sub_level3.table_infos[0].object_id, sst2_epoch2.object_id);
->>>>>>> ba761f23
 
         let info = version.state_table_info.info().get(&new_table_id).unwrap();
         assert_eq!(info.committed_epoch, epoch3);
